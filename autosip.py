import requests
import getpass
import arrow
import logging
import time
import argparse
import json


logger = logging.getLogger('autorun-SIP')
logger.setLevel(logging.INFO)
logging.getLogger("urllib3").setLevel(logging.ERROR)
logging.getLogger("urllib3.connectionpool").setLevel(logging.ERROR)


DEFAULTS = {
    'psip_mode': '1',
    'sequence_script': '',
    'seq_loop_count': '1',
    'stimulus_plus_p1': '0',
    'stimulus_minus_p2': '0',
    'sense_plus_p3': '0',
    'sense_minus_p4': '0',
    'start_freq': '1000.0',
    'stop_freq': '0.01',
    'n_steps': '51',
    'amplitude': '5.0',
    'settle_time': '1',
    'settle_cycles': '1',
    'integration_time': '5',
    'integration_cycles': '5',
    'resistor_ohm': '1000',
    'loop_count': '1',
    'master_slave_sel': '0',
    'ext_trigger_sel': '0',
    'filename': 'sip_results',
    'comment': 'comment',
    'submit': '1'
}


# The order of parameters matters!
# Use python 3.7 or later!
PARAM_NAMES_v1_0_1 = {
    'stimulus_channel': 'n1',
    'response_channel': 'n2',
    'start_freq': 'v11',
    'stop_freq': 'v12',
    'n_steps': 'v13',
    'amplitude': 'v14',
    'settle_time': 'v21',
    'settle_cycles': 'v22',
    'integration_time': 'v23',
    'integration_cycles': 'v24',
    'resistor_ohm': 'n3',
    'loop_count': 'loop',
    'master_slave_sel': 'msSel',
    'ext_trigger_sel': 'trigSel',
    'filename': 'n4',
    'comment': 'n5',
    'submit': 'submit'
}
PARAM_NAMES_v1_3_1h1 = {
    'psip_mode': 'funcSelectBox',
    'sequence_script': 'sequence_script',
    'seq_loop_count': 'seq_loop_count',
    'stimulus_plus_p1': 'fx_sel1',
    'stimulus_minus_p2': 'fx_sel2',
    'sense_plus_p3': 'fx_sel3',
    'sense_minus_p4': 'fx_sel4',
    'response_channel': 'resp_chan_list',
    'start_freq': 'start_freq',
    'stop_freq': 'stop_freq',
    'n_steps': 'num_steps',
    'amplitude': 'amplitude',
    'settle_time': 'settle_time',
    'settle_cycles': 'settle_cycles',
    'integration_time': 'int_time',
    'integration_cycles': 'int_cycles',
    'resistor_ohm': 'current_resistor',
    'loop_count': 'loop_count',
    'master_slave_sel': 'ms_sel',
    'ext_trigger_sel': 'trig_sel',
    'filename': 'log_prefix',
    'comment': 'user_comment',
    'submit': 'submit'
}

PORTS = {
    "1": 9344,
    "2": 9345,
    "3": 9346,
    "4": 9347,
}


SUBMIT_BUTTON = '<button name="submit" type="submit" value="1"><b>Submit</b>'
CANCEL_BUTTON = '<button name="submit" type="submit" value="0"><b>Cancel</b>'


def get_param_names(version):
    if version == "1.0.1":
        return PARAM_NAMES_v1_0_1
    elif version == "1.3.1h-1":
        return PARAM_NAMES_v1_3_1h1
    else:
        raise ValueError(f"SIP software version {version} is not supported.")


def next_measure_time(every_hours=2):
    now = arrow.utcnow()
    hour = now.floor('hour')
    return hour.shift(hours=every_hours)


def wait_until(target_time):
    now = arrow.utcnow()
    diff = (target_time - now).total_seconds()
    logger.info('Waiting until %s for next measurement' % target_time.isoformat())
    time.sleep(diff)


def prepare_data(basename, stimulus_channel, response_channels, param_names, **params):
    vals = params.copy()
    vals['filename'] = '%s-ch%s-%s' % (
        arrow.utcnow().strftime("%Y%m%dT%H%MZ"),
        stimulus_channel,
        basename)
    vals['stimulus_channel'] = stimulus_channel
    vals['response_channel'] = ','.join(str(i) for i in response_channels)
    return {instrument_name: vals[name]
            for name, instrument_name in param_names.items()}


def check_device_ready(ip, channels, request_kwargs):
    for channel in channels:
        url = 'http://%s:%s' % (ip, PORTS[channel])
        try:
            r = requests.get(url, **request_kwargs)
        except Exception:
            logger.exception('Could not connect to device. Is the IP address correct? '
                             '(It changes at device reboot!)')
            return False
        if not r.ok:
            logger.exception(f'Got error code from device. {r.text}')
            return False
        if not SUBMIT_BUTTON in r.text:
            logger.error('No submit button on device. It may still be busy...')
            return False
    return True


def check_response(r):
    r.raise_for_status()

    text = r.text
    # The retured page from the server contains a cancel button.
    # This is the best indication for success that we know how to get.
    if CANCEL_BUTTON in text:
        return

    # The server seems to be unhappy about the parameters
    if 'ERROR : Web UI Error' in text:
        raise RuntimeError('The server seems to be complaining about the parameters.')

    # The server still shows us the submit button, this isn't right...
    if SUBMIT_BUTTON in text:
        raise RuntimeError('Submitting failed.')

    # No clue how we would get here...
    raise RuntimeError('Bad response from server.')


def measure(data, param_names, args, request_kwargs):
    logger.info('Starting new measurement.')

    if not check_device_ready(args.ip, args.channels, request_kwargs):
        logger.info('Waiting 15 minutes...')
        time.sleep(60 * 15)
        if not check_device_ready(args.ip, args.channels, request_kwargs):
            logger.error('Skipping this measurement.')
            return

    for stimulus_channel, response_channels in args.channels.items():
        url = 'http://%s:%s' % (args.ip, PORTS[stimulus_channel])
        logger.info('Measuring stimulus channel %s at response channels %s.'
                    % (stimulus_channel, response_channels))
        try:
            run_data = prepare_data(
                args.basename, stimulus_channel, response_channels, param_names, **data)
            response = requests.post(url, data=run_data, **request_kwargs)
            check_response(response)
            logger.info('Measurement submitted successfully to file %s'
                        % run_data[param_names['filename']])
        except Exception:
            logger.exception("Measurement on channel %s failed."
                             % stimulus_channel)


def parse_args():
    parser = argparse.ArgumentParser('Automatically run SIP measurements.')
    parser.add_argument('--paramfile', required=False,
                        help='Parameter file overwriting the defaults in json '
                        'format. For available variable names, see '
                        'PARAM_NAMES in the source code of this script.'
                        'For default values, see DEFAULTS in the source code.')
    parser.add_argument('--channels-file', type=str, required=True,
                        help='JSON file that maps stimulus channel number to '
                        'a list of measurement channel numbers.')
    parser.add_argument('--basename', required=True, type=str,
                        help='Suffix for each file created on the measurement '
                        'device. It will automatically be prefixed with date, '
                        'time and channel.')
    parser.add_argument('--interval-hours', required=True, type=int,
                        help='Run measurements once every `interval-hours`. The '
                        'first measurement will be run right away, after that '
                        'always at the full hour.')
    parser.add_argument('--ip', required=True, type=str, help='IP address of '
                        'measurement device. Check with ipconfig on device.')
<<<<<<< HEAD
    parser.add_argument('--logfile', type=str)
    parser.add_argument('--sip-version', required=False, type=str, help='Version number '
                        'of the SIP software. Currently, only version 1.0.1 and 1.3.1h-1'
                        ' are supported.')
=======
    parser.add_argument('--logfile', type=str, help='File to write log to. If it is not specified,'
                        'logs will be written to an automatically generated file.')
>>>>>>> 65132cbf
    args = parser.parse_args()

    if args.paramfile is None:
        data = {}
    else:
        with open(args.paramfile, 'r') as file:
            data = json.load(file)

    with open(args.channels_file, 'r') as file:
        args.channels = json.load(file)

    if args.logfile is not None:
        logfile = args.logfile
    else:
        now = arrow.utcnow().strftime("%Y%m%dT%H%M%SZ")
        logfile = '%s-%s-autorun.log' % (now, args.basename)
    args.logfile = logfile

    if args.sip_version is None:
        args.sip_version = "1.3.1h-1"

    return args, data


def main():
    args, data = parse_args()

    logging.basicConfig(
        format='%(asctime)s %(levelname)-8s [%(filename)s:%(lineno)d] %(message)s',
        handlers=[
            logging.StreamHandler(),
            logging.FileHandler(filename=args.logfile),
        ])

    default = DEFAULTS.copy()
    default.update(data)
    data = default
    data["filename"] = args.basename
    param_names = get_param_names(args.sip_version)
    logger.info('Parameters are: %s' % data)
    logger.info('Channel mapping is: %s' % args.channels)

    # Retreive authentication data from user
    if args.sip_version == '1.3.1h-1':
        print('Please enter your authentication data for the SIP server.')
        user_name = input('Login name: ')
        password = getpass.getpass()
        request_kwargs = {'auth': (user_name, password)}
    else:
        request_kwargs = {}

    measure(data, param_names, args, request_kwargs)
    while True:
        next_time = next_measure_time(args.interval_hours)
        wait_until(next_time)
        measure(data, param_names, args, request_kwargs)


if __name__ == '__main__':
    main()<|MERGE_RESOLUTION|>--- conflicted
+++ resolved
@@ -217,15 +217,11 @@
                         'always at the full hour.')
     parser.add_argument('--ip', required=True, type=str, help='IP address of '
                         'measurement device. Check with ipconfig on device.')
-<<<<<<< HEAD
-    parser.add_argument('--logfile', type=str)
+    parser.add_argument('--logfile', type=str, help='File to write log to. If it is not specified,'
+                        'logs will be written to an automatically generated file.')
     parser.add_argument('--sip-version', required=False, type=str, help='Version number '
                         'of the SIP software. Currently, only version 1.0.1 and 1.3.1h-1'
                         ' are supported.')
-=======
-    parser.add_argument('--logfile', type=str, help='File to write log to. If it is not specified,'
-                        'logs will be written to an automatically generated file.')
->>>>>>> 65132cbf
     args = parser.parse_args()
 
     if args.paramfile is None:
